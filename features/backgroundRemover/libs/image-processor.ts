import sharp from 'sharp';
<<<<<<< HEAD
import { v4 as uuidv4 } from 'uuid';
import { createClient, createServiceClient } from '@/libs/supabase/server';
import type { ProcessedImage, ProcessingConfig, BackgroundRemovalConfig } from '@/features/backgroundRemover/types/image';
import { createActualClient } from '@/libs/supabase/test';
=======
import type { ProcessingConfig } from '@/features/backgroundRemover/types/image';
>>>>>>> 9a7b8313

// Default processing configuration
const DEFAULT_CONFIG: ProcessingConfig = {
  maxFileSize: 50 * 1024 * 1024, // 50MB
  allowedFormats: ['image/jpeg', 'image/png', 'image/webp', 'image/gif'],
  outputFormat: 'png',
  outputQuality: 90,
  maxDimensions: {
    width: 4096,
    height: 4096,
  },
};

export class ImageProcessor {
  private config: ProcessingConfig;

  constructor(config: Partial<ProcessingConfig> = {}) {
    this.config = { ...DEFAULT_CONFIG, ...config };
  }

  /**
   * Validate uploaded file
   */
  validateFile(file: File): { valid: boolean; error?: string } {
    // Check file size
    if (file.size > this.config.maxFileSize) {
      return {
        valid: false,
        error: `File size exceeds maximum allowed size of ${this.config.maxFileSize / (1024 * 1024)}MB`,
      };
    }

    // Check file type
    if (!this.config.allowedFormats.includes(file.type)) {
      const supportedTypes = this.config.allowedFormats.map(type => {
        switch (type) {
          case 'image/jpeg': return 'JPEG';
          case 'image/png': return 'PNG';
          case 'image/webp': return 'WebP';
          case 'image/gif': return 'GIF';
          default: return type;
        }
      }).join(', ');
      
      return {
        valid: false,
        error: `File type "${file.type}" is not supported. Supported formats: ${supportedTypes}`,
      };
    }

    return { valid: true };
  }

  /**
   * Get image dimensions and metadata
   */
  async getImageMetadata(buffer: Buffer): Promise<{ width: number; height: number; format: string; size: number }> {
    const metadata = await sharp(buffer).metadata();
    return {
      width: metadata.width || 0,
      height: metadata.height || 0,
      format: metadata.format || 'unknown',
      size: buffer.length,
    };
  }

  /**
   * Resize image if it exceeds max dimensions
   */
  async resizeIfNeeded(buffer: Buffer): Promise<Buffer> {
    console.log(`🔍 [ImageProcessor] Starting resize check - buffer size: ${buffer.length}`);
    
    // Enable Sharp in production with proper configuration
    console.log(`🔧 [ImageProcessor] Sharp resize enabled with Vercel optimization`);
    
    try {
      console.log(`🔍 [ImageProcessor] Getting metadata...`);
      
      // Add aggressive timeout for metadata
      const metadataPromise = sharp(buffer).metadata();
      const metadataTimeout = new Promise((_, reject) => {
        setTimeout(() => reject(new Error('Sharp metadata timeout')), 5000);
      });
      
      const metadata = await Promise.race([metadataPromise, metadataTimeout]) as any;
      console.log(`🔍 [ImageProcessor] Metadata retrieved:`, { 
        width: metadata.width, 
        height: metadata.height, 
        format: metadata.format 
      });
      
      const { width = 0, height = 0 } = metadata;
      const { maxDimensions } = this.config;

      if (width <= maxDimensions.width && height <= maxDimensions.height) {
        console.log(`✅ [ImageProcessor] No resize needed (${width}x${height} <= ${maxDimensions.width}x${maxDimensions.height})`);
        return buffer;
      }

      console.log(`🔄 [ImageProcessor] Resizing needed from ${width}x${height} to max ${maxDimensions.width}x${maxDimensions.height}`);
      
      // Calculate new dimensions maintaining aspect ratio
      const aspectRatio = width / height;
      let newWidth = maxDimensions.width;
      let newHeight = Math.round(newWidth / aspectRatio);

      if (newHeight > maxDimensions.height) {
        newHeight = maxDimensions.height;
        newWidth = Math.round(newHeight * aspectRatio);
      }

      console.log(`🔄 [ImageProcessor] Calculated new dimensions: ${newWidth}x${newHeight}`);
      console.log(`🔄 [ImageProcessor] Starting Sharp resize operation...`);
      
      // Add aggressive timeout for resize
      const resizePromise = sharp(buffer)
        .resize(newWidth, newHeight, {
          fit: 'inside',
          withoutEnlargement: true,
        })
        .toBuffer();
        
      const resizeTimeout = new Promise((_, reject) => {
        setTimeout(() => reject(new Error('Sharp resize timeout')), 10000);
      });
      
      const result = await Promise.race([resizePromise, resizeTimeout]) as Buffer;
        
      console.log(`✅ [ImageProcessor] Resize completed - new buffer size: ${result.length}`);
      return result;
    } catch (error) {
      console.error(`❌ [ImageProcessor] Resize failed:`, error);
      throw error;
    }
  }

  /**
   * Flip image horizontally
   */
  async flipHorizontally(buffer: Buffer): Promise<Buffer> {
    // Sharp flip enabled with Vercel optimization
    console.log(`🔧 [ImageProcessor] Sharp flip enabled with Vercel optimization`);
    
    return await sharp(buffer).flop().toBuffer();
  }

  /**
   * Convert image to specified output format
   */
  async convertToOutputFormat(buffer: Buffer): Promise<Buffer> {
    // Sharp format conversion enabled with Vercel optimization
    console.log(`🔧 [ImageProcessor] Sharp format conversion enabled with Vercel optimization`);
    
    const sharpInstance = sharp(buffer);

    switch (this.config.outputFormat) {
      case 'png':
        return await sharpInstance.png({ quality: this.config.outputQuality }).toBuffer();
      case 'webp':
        return await sharpInstance.webp({ quality: this.config.outputQuality }).toBuffer();
      default:
        return buffer;
    }
  }

  /**
   * Process image buffer through the complete pipeline
   * Returns the final processed buffer - no database/storage operations
   */
<<<<<<< HEAD
  async uploadToStorage(
    buffer: Buffer,
    filename: string,
    bucket: 'original-images' | 'processed-images'
  ): Promise<{ url: string; path: string }> {
    console.log(`🔧 [ImageProcessor] Uploading to storage for ${filename} in bucket ${bucket}`);
    const supabase = createServiceClient(); // Use service client for uploads
    const fileExt = this.config.outputFormat;
    const fileName = `${uuidv4()}.${fileExt}`;
    const filePath = `${Date.now()}-${fileName}`;

    const { data, error } = await supabase.storage
      .from(bucket)
      .upload(filePath, buffer, {
        contentType: `image/${fileExt}`,
        upsert: false,
      });

    console.log(`🔧 [ImageProcessor] Upload completed for ${filename} in bucket ${bucket}`);

    if (error) {
      throw new Error(`Failed to upload to storage: ${error.message}`);
    }

    // Get public URL
    const { data: { publicUrl } } = supabase.storage
      .from(bucket)
      .getPublicUrl(data.path);

    return {
      url: publicUrl,
      path: data.path,
    };
  }

  /**
   * Delete file from storage
   */
  async deleteFromStorage(path: string, bucket: 'original-images' | 'processed-images'): Promise<void> {
    const supabase = createServiceClient(); // Use service client for deletion
    const { error } = await supabase.storage.from(bucket).remove([path]);

    if (error) {
      console.error(`Failed to delete file from storage: ${error.message}`);
      // Don't throw error for cleanup operations
    }
  }

  /**
   * Update processing status in database
   */
  async updateProcessingStatus(
    id: string,
    status: ProcessedImage['status'],
    updates: Partial<ProcessedImage> = {}
  ): Promise<void> {
    const startTime = Date.now();
    console.log(`📝 [ImageProcessor] Starting DB update for ${id} to status: ${status}`);
    
    const supabase = createActualClient(); // Use service client for database updates
    console.log(`🔌 [ImageProcessor] Service client created for ${id}`);
    const controller = new AbortController();

    // Add timeout to the database operation
    const updatePromise = supabase
      .from('processed_images')
      .update({
        status,
        updated_at: new Date().toISOString(),
        ...updates,
      })
      .eq('id', id)
      .abortSignal?.(controller.signal); // only works on latest supabase-js (>=2.39)

      const timeout = setTimeout(() => {
        controller.abort();
      }, 15000);
    

      try {
        await updatePromise;
      } catch (err) {
        throw new Error(`DB update failed for ${id}: ${(err as Error).message}`);
      } finally {
        clearTimeout(timeout);
      }

  }

  /**
   * Complete image processing pipeline
   */
  async processImage(
=======
  async processImageBuffer(
>>>>>>> 9a7b8313
    originalBuffer: Buffer,
    removeBackgroundFn: (buffer: Buffer) => Promise<Buffer>
  ): Promise<{ processedBuffer: Buffer; processingTimeMs: number; steps: any[] }> {
    const startTime = Date.now();
    const steps: any[] = [];
    console.log(`🔄 [ImageProcessor] Starting processing pipeline (buffer size: ${originalBuffer.length} bytes)`);

    try {
      // Step 1: Resize if needed
      console.log(`📏 [ImageProcessor] Step 1: Resizing if needed`);
      const resizeStart = Date.now();
<<<<<<< HEAD
      
      // Add memory logging
      const memUsageBefore = process.memoryUsage();
      console.log(`💾 [ImageProcessor] Memory before resize: ${Math.round(memUsageBefore.heapUsed / 1024 / 1024)}MB heap, ${Math.round(memUsageBefore.rss / 1024 / 1024)}MB RSS`);
      
      // Add timeout to resize operation
      // const resizePromise = this.resizeIfNeeded(originalBuffer);
      // const timeoutPromise = new Promise((_, reject) => {
      //   setTimeout(() => {
      //     reject(new Error(`Resize operation timed out after 30 seconds for ${imageId}`));
      //   }, 30000);
      // });
      
      // const resizedBuffer = await Promise.race([resizePromise, timeoutPromise]) as Buffer;
      
      // const memUsageAfter = process.memoryUsage();
      // console.log(`💾 [ImageProcessor] Memory after resize: ${Math.round(memUsageAfter.heapUsed / 1024 / 1024)}MB heap, ${Math.round(memUsageAfter.rss / 1024 / 1024)}MB RSS`);
      // console.log(`📏 [ImageProcessor] Resize completed for ${imageId} in ${Date.now() - resizeStart}ms (${originalBuffer.length} -> ${resizedBuffer.length} bytes)`);

      // Step 2: Remove background
      // console.log(`🎭 [ImageProcessor] Step 2: Removing background for ${imageId}`);
      // const bgRemovalStart = Date.now();
      // const noBgBuffer = await removeBackgroundFn(originalBuffer);
      // console.log(`🎭 [ImageProcessor] Background removal completed for ${imageId} in ${Date.now() - bgRemovalStart}ms (${originalBuffer.length} -> ${noBgBuffer.length} bytes)`);

      // // Step 3: Flip horizontally
      // console.log(`🔄 [ImageProcessor] Step 3: Flipping horizontally for ${imageId}`);
      // const flipStart = Date.now();
      // const flippedBuffer = await this.flipHorizontally(originalBuffer);
      // console.log(`🔄 [ImageProcessor] Flip completed for ${imageId} in ${Date.now() - flipStart}ms`);

      // Step 4: Convert to output format
      // console.log(`🔧 [ImageProcessor] Step 4: Converting to output format for ${imageId}`);
      // const convertStart = Date.now();
      // const finalBuffer = await this.convertToOutputFormat(flippedBuffer);
      // console.log(`🔧 [ImageProcessor] Format conversion completed for ${imageId} in ${Date.now() - convertStart}ms`);

      // Step 5: Upload processed image
      console.log(`☁️ [ImageProcessor] Step 5: Uploading processed image for ${imageId}`);
      const uploadStart = Date.now();
      const { url: processedUrl } = await this.uploadToStorage(
        originalBuffer,
        `processed-${imageId}`,
        'processed-images'
      );
      console.log(`☁️ [ImageProcessor] Upload completed for ${imageId} in ${Date.now() - uploadStart}ms`);
=======
      const resizedBuffer = await this.resizeIfNeeded(originalBuffer);
      const resizeTime = Date.now() - resizeStart;
      steps.push({ step: 'resize', timeMs: resizeTime, inputSize: originalBuffer.length, outputSize: resizedBuffer.length });
      console.log(`📏 [ImageProcessor] Resize completed in ${resizeTime}ms (${originalBuffer.length} -> ${resizedBuffer.length} bytes)`);

      // Step 2: Remove background
      console.log(`🎭 [ImageProcessor] Step 2: Removing background`);
      const bgRemovalStart = Date.now();
      const noBgBuffer = await removeBackgroundFn(resizedBuffer);
      const bgRemovalTime = Date.now() - bgRemovalStart;
      steps.push({ step: 'backgroundRemoval', timeMs: bgRemovalTime, inputSize: resizedBuffer.length, outputSize: noBgBuffer.length });
      console.log(`🎭 [ImageProcessor] Background removal completed in ${bgRemovalTime}ms (${resizedBuffer.length} -> ${noBgBuffer.length} bytes)`);

      // Step 3: Flip horizontally
      console.log(`🔄 [ImageProcessor] Step 3: Flipping horizontally`);
      const flipStart = Date.now();
      const flippedBuffer = await this.flipHorizontally(noBgBuffer);
      const flipTime = Date.now() - flipStart;
      steps.push({ step: 'flip', timeMs: flipTime });
      console.log(`🔄 [ImageProcessor] Flip completed in ${flipTime}ms`);

      // Step 4: Convert to output format
      console.log(`🔧 [ImageProcessor] Step 4: Converting to output format`);
      const convertStart = Date.now();
      const finalBuffer = await this.convertToOutputFormat(flippedBuffer);
      const convertTime = Date.now() - convertStart;
      steps.push({ step: 'convert', timeMs: convertTime, outputSize: finalBuffer.length });
      console.log(`🔧 [ImageProcessor] Format conversion completed in ${convertTime}ms`);
>>>>>>> 9a7b8313

      const processingTimeMs = Date.now() - startTime;
      console.log(`🎉 [ImageProcessor] Complete pipeline finished in ${processingTimeMs}ms`);
      
      return { 
        processedBuffer: finalBuffer, 
        processingTimeMs,
        steps
      };
    } catch (error) {
      const processingTimeMs = Date.now() - startTime;
      console.error(`❌ [ImageProcessor] Pipeline failed after ${processingTimeMs}ms:`, error);
      throw error;
    }
  }
}<|MERGE_RESOLUTION|>--- conflicted
+++ resolved
@@ -1,12 +1,5 @@
 import sharp from 'sharp';
-<<<<<<< HEAD
-import { v4 as uuidv4 } from 'uuid';
-import { createClient, createServiceClient } from '@/libs/supabase/server';
-import type { ProcessedImage, ProcessingConfig, BackgroundRemovalConfig } from '@/features/backgroundRemover/types/image';
-import { createActualClient } from '@/libs/supabase/test';
-=======
 import type { ProcessingConfig } from '@/features/backgroundRemover/types/image';
->>>>>>> 9a7b8313
 
 // Default processing configuration
 const DEFAULT_CONFIG: ProcessingConfig = {
@@ -176,103 +169,7 @@
    * Process image buffer through the complete pipeline
    * Returns the final processed buffer - no database/storage operations
    */
-<<<<<<< HEAD
-  async uploadToStorage(
-    buffer: Buffer,
-    filename: string,
-    bucket: 'original-images' | 'processed-images'
-  ): Promise<{ url: string; path: string }> {
-    console.log(`🔧 [ImageProcessor] Uploading to storage for ${filename} in bucket ${bucket}`);
-    const supabase = createServiceClient(); // Use service client for uploads
-    const fileExt = this.config.outputFormat;
-    const fileName = `${uuidv4()}.${fileExt}`;
-    const filePath = `${Date.now()}-${fileName}`;
-
-    const { data, error } = await supabase.storage
-      .from(bucket)
-      .upload(filePath, buffer, {
-        contentType: `image/${fileExt}`,
-        upsert: false,
-      });
-
-    console.log(`🔧 [ImageProcessor] Upload completed for ${filename} in bucket ${bucket}`);
-
-    if (error) {
-      throw new Error(`Failed to upload to storage: ${error.message}`);
-    }
-
-    // Get public URL
-    const { data: { publicUrl } } = supabase.storage
-      .from(bucket)
-      .getPublicUrl(data.path);
-
-    return {
-      url: publicUrl,
-      path: data.path,
-    };
-  }
-
-  /**
-   * Delete file from storage
-   */
-  async deleteFromStorage(path: string, bucket: 'original-images' | 'processed-images'): Promise<void> {
-    const supabase = createServiceClient(); // Use service client for deletion
-    const { error } = await supabase.storage.from(bucket).remove([path]);
-
-    if (error) {
-      console.error(`Failed to delete file from storage: ${error.message}`);
-      // Don't throw error for cleanup operations
-    }
-  }
-
-  /**
-   * Update processing status in database
-   */
-  async updateProcessingStatus(
-    id: string,
-    status: ProcessedImage['status'],
-    updates: Partial<ProcessedImage> = {}
-  ): Promise<void> {
-    const startTime = Date.now();
-    console.log(`📝 [ImageProcessor] Starting DB update for ${id} to status: ${status}`);
-    
-    const supabase = createActualClient(); // Use service client for database updates
-    console.log(`🔌 [ImageProcessor] Service client created for ${id}`);
-    const controller = new AbortController();
-
-    // Add timeout to the database operation
-    const updatePromise = supabase
-      .from('processed_images')
-      .update({
-        status,
-        updated_at: new Date().toISOString(),
-        ...updates,
-      })
-      .eq('id', id)
-      .abortSignal?.(controller.signal); // only works on latest supabase-js (>=2.39)
-
-      const timeout = setTimeout(() => {
-        controller.abort();
-      }, 15000);
-    
-
-      try {
-        await updatePromise;
-      } catch (err) {
-        throw new Error(`DB update failed for ${id}: ${(err as Error).message}`);
-      } finally {
-        clearTimeout(timeout);
-      }
-
-  }
-
-  /**
-   * Complete image processing pipeline
-   */
-  async processImage(
-=======
   async processImageBuffer(
->>>>>>> 9a7b8313
     originalBuffer: Buffer,
     removeBackgroundFn: (buffer: Buffer) => Promise<Buffer>
   ): Promise<{ processedBuffer: Buffer; processingTimeMs: number; steps: any[] }> {
@@ -284,54 +181,6 @@
       // Step 1: Resize if needed
       console.log(`📏 [ImageProcessor] Step 1: Resizing if needed`);
       const resizeStart = Date.now();
-<<<<<<< HEAD
-      
-      // Add memory logging
-      const memUsageBefore = process.memoryUsage();
-      console.log(`💾 [ImageProcessor] Memory before resize: ${Math.round(memUsageBefore.heapUsed / 1024 / 1024)}MB heap, ${Math.round(memUsageBefore.rss / 1024 / 1024)}MB RSS`);
-      
-      // Add timeout to resize operation
-      // const resizePromise = this.resizeIfNeeded(originalBuffer);
-      // const timeoutPromise = new Promise((_, reject) => {
-      //   setTimeout(() => {
-      //     reject(new Error(`Resize operation timed out after 30 seconds for ${imageId}`));
-      //   }, 30000);
-      // });
-      
-      // const resizedBuffer = await Promise.race([resizePromise, timeoutPromise]) as Buffer;
-      
-      // const memUsageAfter = process.memoryUsage();
-      // console.log(`💾 [ImageProcessor] Memory after resize: ${Math.round(memUsageAfter.heapUsed / 1024 / 1024)}MB heap, ${Math.round(memUsageAfter.rss / 1024 / 1024)}MB RSS`);
-      // console.log(`📏 [ImageProcessor] Resize completed for ${imageId} in ${Date.now() - resizeStart}ms (${originalBuffer.length} -> ${resizedBuffer.length} bytes)`);
-
-      // Step 2: Remove background
-      // console.log(`🎭 [ImageProcessor] Step 2: Removing background for ${imageId}`);
-      // const bgRemovalStart = Date.now();
-      // const noBgBuffer = await removeBackgroundFn(originalBuffer);
-      // console.log(`🎭 [ImageProcessor] Background removal completed for ${imageId} in ${Date.now() - bgRemovalStart}ms (${originalBuffer.length} -> ${noBgBuffer.length} bytes)`);
-
-      // // Step 3: Flip horizontally
-      // console.log(`🔄 [ImageProcessor] Step 3: Flipping horizontally for ${imageId}`);
-      // const flipStart = Date.now();
-      // const flippedBuffer = await this.flipHorizontally(originalBuffer);
-      // console.log(`🔄 [ImageProcessor] Flip completed for ${imageId} in ${Date.now() - flipStart}ms`);
-
-      // Step 4: Convert to output format
-      // console.log(`🔧 [ImageProcessor] Step 4: Converting to output format for ${imageId}`);
-      // const convertStart = Date.now();
-      // const finalBuffer = await this.convertToOutputFormat(flippedBuffer);
-      // console.log(`🔧 [ImageProcessor] Format conversion completed for ${imageId} in ${Date.now() - convertStart}ms`);
-
-      // Step 5: Upload processed image
-      console.log(`☁️ [ImageProcessor] Step 5: Uploading processed image for ${imageId}`);
-      const uploadStart = Date.now();
-      const { url: processedUrl } = await this.uploadToStorage(
-        originalBuffer,
-        `processed-${imageId}`,
-        'processed-images'
-      );
-      console.log(`☁️ [ImageProcessor] Upload completed for ${imageId} in ${Date.now() - uploadStart}ms`);
-=======
       const resizedBuffer = await this.resizeIfNeeded(originalBuffer);
       const resizeTime = Date.now() - resizeStart;
       steps.push({ step: 'resize', timeMs: resizeTime, inputSize: originalBuffer.length, outputSize: resizedBuffer.length });
@@ -360,7 +209,6 @@
       const convertTime = Date.now() - convertStart;
       steps.push({ step: 'convert', timeMs: convertTime, outputSize: finalBuffer.length });
       console.log(`🔧 [ImageProcessor] Format conversion completed in ${convertTime}ms`);
->>>>>>> 9a7b8313
 
       const processingTimeMs = Date.now() - startTime;
       console.log(`🎉 [ImageProcessor] Complete pipeline finished in ${processingTimeMs}ms`);
